--- conflicted
+++ resolved
@@ -39,14 +39,9 @@
     "chai-as-promised": "^7.1.1",
     "del": "^5.1.0",
     "mocha": "^7.2.0",
-<<<<<<< HEAD
     "nodemon": "^2.0.15",
+    "rimraf": "^3.0.2",
     "source-map-support": "^0.5.21",
-=======
-    "nodemon": "^2.0.4",
-    "rimraf": "^3.0.2",
-    "source-map-support": "^0.5.19",
->>>>>>> e95be719
     "ts-loader": "^6.2.2",
     "ts-node": "^8.10.2",
     "typescript": "^3.9.10",
@@ -56,13 +51,8 @@
   },
   "dependencies": {
     "express": "^4.17.2",
-<<<<<<< HEAD
-    "node-forge": "^0.10.0",
-    "passport": "^0.5.0",
-=======
     "node-forge": "^1.0.0",
     "passport": "^0.5.2",
->>>>>>> e95be719
     "pg": "^8.7.1",
     "tweetnacl": "^1.0.3",
     "tweetnacl-util": "^0.15.1"
