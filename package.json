<<<<<<< HEAD
{
  "name": "jinaga",
  "version": "5.0.2",
  "description": "Browser-Server-Browser Synchroninzation",
  "main": "dist/index.js",
  "types": "dist/index.d.ts",
  "scripts": {
    "clean": "rimraf dist/ && rimraf integration-test/jinaga-test/jinaga/ && rimraf integration-test/jinaga-test/node_modules/",
    "build": "tsc",
    "test": "npx tsc --noEmit --project tsconfig.test.json && jest",
    "test:watch": "jest --watch",
    "prepublishOnly": "npm run clean && npm run build && npm run test"
  },
  "repository": {
    "type": "git",
    "url": "https://github.com/michaellperry/jinaga.git"
  },
  "keywords": [
    "messaging"
  ],
  "author": "Michael L Perry",
  "license": "MIT",
  "bugs": {
    "url": "https://github.com/michaellperry/jinaga/issues"
  },
  "homepage": "http://jinaga.com",
  "devDependencies": {
    "@types/jest": "^27.5.1",
    "jest": "^28.1.0",
    "jest-progress-bar-reporter": "^1.0.25",
    "rimraf": "^3.0.2",
    "source-map-support": "^0.5.21",
    "ts-jest": "^28.0.3",
    "typescript": "^4.7.2"
  },
  "dependencies": {
    "@stablelib/base64": "^1.0.1",
    "@stablelib/sha512": "^1.0.1",
    "@stablelib/utf8": "^1.0.1"
  }
}
=======
{
  "name": "jinaga",
  "version": "5.0.3",
  "description": "Browser-Server-Browser Synchroninzation",
  "main": "dist/index.js",
  "types": "dist/index.d.ts",
  "scripts": {
    "clean": "rimraf dist/ && rimraf integration-test/jinaga-test/jinaga/ && rimraf integration-test/jinaga-test/node_modules/",
    "build": "tsc",
    "test": "npx tsc --noEmit --project tsconfig.test.json && jest",
    "test:watch": "jest --watch",
    "prepublishOnly": "npm run clean && npm run build && npm run test"
  },
  "repository": {
    "type": "git",
    "url": "https://github.com/michaellperry/jinaga.git"
  },
  "keywords": [
    "messaging"
  ],
  "author": "Michael L Perry",
  "license": "MIT",
  "bugs": {
    "url": "https://github.com/michaellperry/jinaga/issues"
  },
  "homepage": "http://jinaga.com",
  "devDependencies": {
    "@types/jest": "^27.5.1",
    "jest": "^28.1.0",
    "jest-progress-bar-reporter": "^1.0.25",
    "rimraf": "^3.0.2",
    "source-map-support": "^0.5.21",
    "ts-jest": "^28.0.3",
    "typescript": "^4.7.2"
  },
  "dependencies": {
    "@stablelib/base64": "^1.0.1",
    "@stablelib/sha512": "^1.0.1",
    "@stablelib/utf8": "^1.0.1"
  }
}
>>>>>>> da230e39
<|MERGE_RESOLUTION|>--- conflicted
+++ resolved
@@ -1,46 +1,3 @@
-<<<<<<< HEAD
-{
-  "name": "jinaga",
-  "version": "5.0.2",
-  "description": "Browser-Server-Browser Synchroninzation",
-  "main": "dist/index.js",
-  "types": "dist/index.d.ts",
-  "scripts": {
-    "clean": "rimraf dist/ && rimraf integration-test/jinaga-test/jinaga/ && rimraf integration-test/jinaga-test/node_modules/",
-    "build": "tsc",
-    "test": "npx tsc --noEmit --project tsconfig.test.json && jest",
-    "test:watch": "jest --watch",
-    "prepublishOnly": "npm run clean && npm run build && npm run test"
-  },
-  "repository": {
-    "type": "git",
-    "url": "https://github.com/michaellperry/jinaga.git"
-  },
-  "keywords": [
-    "messaging"
-  ],
-  "author": "Michael L Perry",
-  "license": "MIT",
-  "bugs": {
-    "url": "https://github.com/michaellperry/jinaga/issues"
-  },
-  "homepage": "http://jinaga.com",
-  "devDependencies": {
-    "@types/jest": "^27.5.1",
-    "jest": "^28.1.0",
-    "jest-progress-bar-reporter": "^1.0.25",
-    "rimraf": "^3.0.2",
-    "source-map-support": "^0.5.21",
-    "ts-jest": "^28.0.3",
-    "typescript": "^4.7.2"
-  },
-  "dependencies": {
-    "@stablelib/base64": "^1.0.1",
-    "@stablelib/sha512": "^1.0.1",
-    "@stablelib/utf8": "^1.0.1"
-  }
-}
-=======
 {
   "name": "jinaga",
   "version": "5.0.3",
@@ -81,5 +38,4 @@
     "@stablelib/sha512": "^1.0.1",
     "@stablelib/utf8": "^1.0.1"
   }
-}
->>>>>>> da230e39
+}